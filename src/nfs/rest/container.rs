// Copyright 2015 MaidSafe.net limited.
//
// This SAFE Network Software is licensed to you under (1) the MaidSafe.net Commercial License,
// version 1.0 or later, or (2) The General Public License (GPL), version 3, depending on which
// licence you accepted on initial access to the Software (the "Licences").
//
// By contributing code to the SAFE Network Software, or to this project generally, you agree to be
// bound by the terms of the MaidSafe Contributor Agreement, version 1.0.  This, along with the
// Licenses can be found in the root directory of this project at LICENSE, COPYING and CONTRIBUTOR.
//
// Unless required by applicable law or agreed to in writing, the SAFE Network Software distributed
// under the GPL Licence is distributed on an "AS IS" BASIS, WITHOUT WARRANTIES OR CONDITIONS OF ANY
// KIND, either express or implied.
//
// Please review the Licences for the specific language governing permissions and limitations
// relating to use of the SAFE Network Software.
use nfs;
use routing;
use time;
use client;

/// Container Repersents a Directory.
/// Container can have its own metadata, sub-containers and files
pub struct Container {
    client: ::std::sync::Arc<::std::sync::Mutex<client::Client>>,
    directory_listing: nfs::directory_listing::DirectoryListing
}

impl Container {

    /// Authorises the directory access and returns the Container, if authorisation is successful.
    /// Operations can be performed only after the authorisation is successful.
    pub fn authorise(client: ::std::sync::Arc<::std::sync::Mutex<client::Client>>, dir_id: [u8;64]) -> Result<Container, String> {
        let mut directory_helper = nfs::helper::DirectoryHelper::new(client.clone());
        let result = directory_helper.get(&::routing::NameType(dir_id));
        match result {
            Ok(listing) => Ok(Container {
                client: client,
                directory_listing: listing
            }),
            Err(msg) => Err(msg)
        }
    }

    /// Return the unique id of the conatiner
    pub fn get_id(&self) -> [u8;64] {
        self.directory_listing.get_id().0
    }

    /// Returns the user metadata saved as String.
    /// None can be passed to clear the metadata
    pub fn get_metadata(&self) -> Option<String> {
        let metadata = self.directory_listing.get_metadata().get_user_metadata();
        match metadata {
            Some(data) => Some(String::from_utf8(data.clone()).unwrap()),
            None => None
        }
    }

    /// Returns the name of the container
    pub fn get_name(&self) -> &String {
        self.directory_listing.get_metadata().get_name()
    }

    /// Returns the Created time of the container
    pub fn get_created_time(&self) -> time::Tm {
        self.directory_listing.get_metadata().get_created_time()
    }

    /// Returns the list of Blobs in the container
    pub fn get_blobs(&self) -> Vec<nfs::rest::Blob> {
        self.directory_listing.get_files().iter().map(|x| nfs::rest::Blob::convert_from_file(x.clone())).collect()
    }

    /// Returns a Blob from the container
    pub fn get_blob(&self, name: String, version: Option<[u8;64]>) -> Result<nfs::rest::Blob, String> {
        match version {
            Some(version_id) => {
                let dir_id = self.directory_listing.get_id();
                let mut directory_helper = nfs::helper::DirectoryHelper::new(self.client.clone());
                match directory_helper.get_by_version(dir_id, &routing::NameType(version_id)) {
                    Ok(listing) => match self.find_file(&name, &listing){
                        Some(blob) => Ok(blob),
                        None => Err("Blob not found for the version specified".to_string())
                    },
                    Err(msg) => Err(msg)
                }
            },
            None => match self.find_file(&name, &self.directory_listing) {
                Some(blob) => Ok(blob),
                None => Err("Blob not found for the version specified".to_string())
            },
        }
    }

    /// Creates a Conatiner
    pub fn create(&mut self, name: String, metadata: Option<String>) -> Result<(), String> {
        match self.validate_metadata(metadata) {
            Ok(user_metadata) => {
                let mut directory_helper = nfs::helper::DirectoryHelper::new(self.client.clone());
                match directory_helper.create(name, user_metadata) {
                    Ok(dir_id) => {
                        let mut directory_helper = nfs::helper::DirectoryHelper::new(self.client.clone());
                        match directory_helper.get(&dir_id) {
                            Ok(created_directory) => {
                                self.directory_listing.get_mut_sub_directories().push(created_directory.get_info().clone());
                                let mut directory_helper = nfs::helper::DirectoryHelper::new(self.client.clone());
                                match directory_helper.update(&created_directory) {
                                    Ok(_) => Ok(()),
                                    Err(msg) => Err(msg)
                                }
                            },
                            Err(msg) => Err(msg)
                        }
                    },
                    Err(msg) => Err(msg)
                }
            },
            Err(err) => Err(err),
        }
    }

    /// Returns the list of child containers
    pub fn get_containers(&self) -> Vec<nfs::rest::ContainerInfo> {
        self.directory_listing.get_sub_directories().iter().map(|info| {
                nfs::rest::ContainerInfo::convert_from_directory_info(info.clone())
            }).collect()
    }

    /// Updates the metadata of the container
    pub fn update_metadata(&mut self, metadata: Option<String>) -> Result<(), String>{
        match self.validate_metadata(metadata) {
            Ok(user_metadata) => {
                self.directory_listing.set_user_metadata(user_metadata);
                let mut directory_helper = nfs::helper::DirectoryHelper::new(self.client.clone());
                match directory_helper.update(&self.directory_listing) {
                    Ok(_) => Ok(()),
                    Err(msg) => Err(msg),
                }
            },
            Err(err) => Err(err),
        }
    }

    /// Retrieves Versions for the container
    pub fn get_versions(&mut self) -> Result<Vec<[u8;64]>, String> {
        let id = self.directory_listing.get_id().0;
        self.list_container_versions(&::routing::NameType(id))
    }

    /// Retrieves Versions for the container being referred by the conatiner_id
    pub fn get_container_versions(&mut self, container_id: [u8;64]) -> Result<Vec<[u8;64]>, String> {
        self.list_container_versions(&::routing::NameType(container_id))
    }

    /// Fetches the latest version of the child container.
    /// Can fetch a specific version of the Container by passing the corresponding VersionId.
    pub fn get_container(&mut self, name: String, version: Option<[u8; 64]>) -> Result<Container, String> {
        let sub_dirs = self.directory_listing.get_sub_directories();
        match sub_dirs.iter().find(|&entry| *entry.get_name() == name) {
            Some(dir_info) => {
                let mut directory_helper = nfs::helper::DirectoryHelper::new(self.client.clone());
                let get_dir_listing_result = match version {
                    Some(version_id) => directory_helper.get_by_version(dir_info.get_id(), &::routing::NameType(version_id)),
                    None =>  directory_helper.get(dir_info.get_id())
                };
                match get_dir_listing_result {
                    Ok(dir_listing) => Ok(Container {
                        client: self.client.clone(),
                        directory_listing: dir_listing
                    }),
                    Err(msg) => Err(msg)
                }
            },
            None => Err("Container not found".to_string())
        }
    }

    /// Deletes the child container
    pub fn delete_container(&mut self, name: String) -> Result<(), String> {
        match self.directory_listing.get_sub_directories().iter().position(|entry| *entry.get_name() == name) {
            Some(pos) => {
                self.directory_listing.get_mut_sub_directories().remove(pos);
                let mut directory_helper = nfs::helper::DirectoryHelper::new(self.client.clone());
                match directory_helper.update(&self.directory_listing) {
                    Ok(_) => Ok(()),
                    Err(msg) => Err(msg)
                }
            },
            None => {
                Err("Container not found".to_string())
            }
        }
    }

    /// Creates a Blob within the container
    /// Returns a Writter object
    /// The content of the blob is written using the writter.
    /// The blob is created only after the writter.close() is invoked
    pub fn create_blob(&mut self, name: String, metadata: Option<String>, size: u64) -> Result<nfs::io::Writer, String> {
        match self.validate_metadata(metadata) {
            Ok(user_metadata) => {
                let mut file_helper = nfs::helper::FileHelper::new(self.client.clone());
                file_helper.create(name, size, user_metadata, &self.directory_listing)
            },
            Err(err) => Err(err),
        }
    }

    /// Updates the blob content. Writes the complete data and updates the Blob
    pub fn update_blob_content(&mut self, blob: &nfs::rest::Blob, data: &[u8]) -> Result<(), String> {
        match self.get_writer_for_blob(blob) {
            Ok(mut writer) => {
                writer.write(data, 0);
                Ok(())
            },
            Err(err) => Err(err),
        }
    }

    /// Return a writter object for the Blob, through which the content of the blob can be updated
    /// This is useful while handling larger files, to enable writting content in parts
    pub fn get_blob_writer(&mut self, blob: &nfs::rest::Blob, data: Vec<u8>) -> Result<nfs::io::Writer, String> {
        self.get_writer_for_blob(blob)
    }

    /// Reads the content of the blob and returns the complete content
    pub fn get_blob_content(&mut self, blob: nfs::rest::Blob) -> Result<Vec<u8>, String> {
        match self.get_reader_for_blob(blob) {
            Ok(mut reader) => {
                let size = reader.size();
                reader.read(0, size)
            },
            Err(msg) => Err(msg)
        }
    }

    /// Returns a reader for the blob
    /// Using a Reader helps in handling large file contents and also fetch data in a specific range
    pub fn get_blob_reader(&mut self, blob: nfs::rest::blob::Blob) -> Result<nfs::io::reader::Reader, String> {
        self.get_reader_for_blob(blob)
    }

    /// Returns the list of versions_id for the blob
    pub fn get_blob_versions(&mut self, name: String) -> Result<Vec<[u8;64]>, String>{
        match self.find_file(&name, &self.directory_listing) {
            Some(blob) => {
                let mut file_helper = nfs::helper::FileHelper::new(self.client.clone());
                let versions = file_helper.get_versions(self.directory_listing.get_id(), &blob.convert_to_file());
                Ok(Vec::new())
            },
            None => Err("Blob not found".to_string())
        }
    }

    /// Update the metadata of the Blob in the conatiner
    pub fn update_blob_metadata(&mut self, name: String, metadata: Option<String>) ->Result<(), String> {
        match self.validate_metadata(metadata) {
            Ok(user_metadata) => {
                match self.find_file(&name, &self.directory_listing) {
                    Some(mut blob) => {
                        let mut file_helper = nfs::helper::FileHelper::new(self.client.clone());
                        file_helper.update_metadata(blob.convert_to_mut_file(), &mut self.directory_listing, &user_metadata)
                    },
                    None => Err("Blob not found".to_string())
                }
            },
            Err(msg) => Err(msg),
        }
    }

    /// Delete blob from the conatiner
    pub fn delete_blob(&mut self, name: String) -> Result<(), String> {
        match self.directory_listing.get_files().iter().position(|file| *file.get_name() == name) {
            Some(pos) => {
                self.directory_listing.get_mut_files().remove(pos);
                let mut directory_helper = nfs::helper::DirectoryHelper::new(self.client.clone());
                match directory_helper.update(&self.directory_listing) {
                    Ok(_) => Ok(()),
                    Err(msg) => Err(msg),
                }
            },
            None => Err("Blob not found".to_string())
        }
    }

    /// Copies the latest blob version from the conatiner to the specified destination container
    pub fn copy_blob(&mut self, blob_name: String, to_container: [u8;64]) -> Result<(), String> {
        let to_dir_id = ::routing::NameType(to_container);
        let mut directory_helper = nfs::helper::DirectoryHelper::new(self.client.clone());
        match self.directory_listing.get_files().iter().position(|file| *file.get_name() == blob_name) {
            Some(file_pos) => {
                match directory_helper.get(&to_dir_id) {
                    Ok(mut to_dir_listing) => {
                        match self.find_file(&blob_name, &to_dir_listing) {
                            Some(_) => Err("File already exists in the destination Conatiner".to_string()),
                            None => {
                                let file = self.directory_listing.get_files()[file_pos].clone();
                                to_dir_listing.get_mut_files().push(file);
                                match  directory_helper.update(&to_dir_listing) {
                                    Ok(_) => Ok(()),
                                    Err(msg) => Err(msg),
                                }
                            }
                        }
                    },
                    Err(msg) => Err(msg),
                }
            },
            None => Err("Blob not found".to_string()),
        }
    }

    fn get_writer_for_blob(&self, blob: &nfs::rest::blob::Blob) -> Result<nfs::io::Writer, String> {
        let mut helper = nfs::helper::FileHelper::new(self.client.clone());
        match helper.update(blob.convert_to_file(), &self.directory_listing) {
            Ok(writter) => Ok(writter),
            Err(_) => Err("Blob not found".to_string())
        }
    }

    fn get_reader_for_blob(&self, blob: nfs::rest::blob::Blob) -> Result<nfs::io::Reader, String> {
        match self.find_file(blob.get_name(), &self.directory_listing) {
            Some(_) => {
                Ok(nfs::io::Reader::new(blob.convert_to_file().clone(), self.client.clone()))
            },
            None => Err("Blob not found".to_string())
        }
    }

    fn validate_metadata(&self, metadata: Option<String>) -> Result<Vec<u8>, String> {
        match metadata {
            Some(data) => {
                if data.len() == 0 {
                    Err("Metadata cannot be empty".to_string())
                } else {
                    Ok(data.into_bytes())
                }
            },
            None => Ok(Vec::new()),
        }
    }

    fn find_file(&self, name: &String, directory_listing: &nfs::directory_listing::DirectoryListing) -> Option<nfs::rest::Blob> {
        match directory_listing.get_files().iter().find(|file| file.get_name() == name) {
            Some(file) => Some(nfs::rest::Blob::convert_from_file(file.clone())),
            None => None
        }
    }

    fn list_container_versions(&mut self, container_id: &::routing::NameType) -> Result<Vec<[u8;64]>, String> {
        let mut directory_helper = nfs::helper::DirectoryHelper::new(self.client.clone());
        match directory_helper.get_versions(container_id) {
            Ok(versions) => {
                Ok(versions.iter().map(|v| v.0).collect())
            },
            Err(msg) => Err(msg)
        }
    }
<<<<<<< HEAD

=======
}


#[cfg(test)]
mod test {
    use super::*;
    use ::std::sync::Arc;
    use ::std::sync::Mutex;
    use ::std::collections::BTreeMap;
    use std::thread::sleep_ms;
    use ::client;
    use ::client::Client;
    use nfs::directory_listing::DirectoryListing;
    use nfs::helper::DirectoryHelper;
    use routing::NameType;

    fn dummy_client() -> Client {
        let keyword = "keyword".to_string();
        let password = "password".as_bytes();
        let pin = 1234u32;
        let map = Arc::new(Mutex::new(BTreeMap::new()));

        Client::create_account(&keyword, pin, &password, map).ok().unwrap()
    }

    fn store_based_client() -> Client {
        let keyword = "keyword".to_string();
        let password = "password".as_bytes();
        let pin = 1234u32;
        let data_store = client::non_networking_test_framework::get_new_data_store();

        Client::create_account(&keyword, pin, &password, data_store.clone()).ok().unwrap()
    }


    #[test]
    fn create() {
        let client = Arc::new(Mutex::new(dummy_client()));
        let name = "directory".to_string();
        let directory_listing = DirectoryListing::new(name.clone(), Vec::new());

        let container = Container{ client: client.clone(), directory_listing: directory_listing.clone() };

        assert_eq!(container.get_name(), &name.clone());
    }

    #[test]
    fn create_from_directory_listing() {
        let client = Arc::new(Mutex::new(dummy_client()));
        let name = "directory".to_string();
        let directory_listing = DirectoryListing::new(name.clone(), Vec::new());
        let container = Container::convert_from_directory_listing(client, directory_listing.clone());

        assert_eq!(container.get_name(), directory_listing.get_name());
        assert_eq!(container.get_created_time(), directory_listing.get_metadata().get_created_time());
        assert_eq!(container.get_modified_time(), directory_listing.get_metadata().get_modified_time());
        assert_eq!(NameType(container.get_id()), directory_listing.get_id().clone());
        assert_eq!(container.get_blobs().len(), 0usize);
    }

    #[test]
    fn convert_to_directory_listing() {
        let client = Arc::new(Mutex::new(dummy_client()));
        let name = "directory".to_string();
        let directory_listing = DirectoryListing::new(name.clone(), Vec::new());

        let container = Container::convert_from_directory_listing(client, directory_listing.clone());

        assert_eq!(container.get_name(), directory_listing.get_name());
        assert_eq!(container.get_created_time(), directory_listing.get_metadata().get_created_time());
        assert_eq!(container.get_modified_time(), directory_listing.get_metadata().get_modified_time());
        assert_eq!(container.get_blobs().len(), 0usize);

        let directory_listing = container.convert_to_directory_listing();

        assert_eq!(container.get_name(), directory_listing.get_name());
        assert_eq!(container.get_created_time(), directory_listing.get_metadata().get_created_time());
        assert_eq!(container.get_modified_time(), directory_listing.get_metadata().get_modified_time());
        assert_eq!(NameType(container.get_id()), directory_listing.get_id().clone());
    }

    #[test]
    fn compare() {
        let client = Arc::new(Mutex::new(dummy_client()));
        let first_name = "first_directory".to_string();
        let first_directory_listing = DirectoryListing::new(first_name.clone(), Vec::new());

        let first_container = Container::convert_from_directory_listing(
                client.clone(), first_directory_listing.clone());
        let second_container = Container{ client: client.clone(),
                                          directory_listing: first_directory_listing.clone()
                                        };

        // allow 'times' to be sufficiently distinct
        sleep_ms(1000u32);

        let second_name = "second_directory".to_string();
        let second_directory_listing = DirectoryListing::new(second_name.clone(), Vec::new());

        let third_container = Container::convert_from_directory_listing(
                client.clone(), second_directory_listing.clone());

        assert_eq!(first_container.get_name(), second_container.get_name());
        assert_eq!(first_container.get_created_time(), second_container.get_created_time());
        assert_eq!(first_container.get_modified_time(), second_container.get_modified_time());
        assert_eq!(NameType(first_container.get_id()), NameType(second_container.get_id()));

        assert!(first_container.get_name() != third_container.get_name());
        assert!(first_container.get_created_time() != third_container.get_created_time());
        assert!(first_container.get_modified_time() != third_container.get_modified_time());
        assert!(NameType(first_container.get_id()) != NameType(third_container.get_id()));
    }

    #[test]
    fn create_blob() {
        let client = Arc::new(Mutex::new(store_based_client()));
        let mut directory_helper = DirectoryHelper::new(client.clone());
        let directory_result = directory_helper.create("root".to_string(), Vec::new());
        assert!(directory_result.is_ok());
        let directory_id = directory_result.unwrap();

        let container_result = Container::authorise(client.clone(), directory_id.0);
        assert!(container_result.is_ok());
        let mut container = container_result.unwrap();
        assert_eq!(container.get_blobs().len(), 0usize);

        let blob_name = "blob".to_string();
        let blob_writer_result = container.create_blob(blob_name.clone(), None, 0u64);
        assert!(blob_writer_result.is_ok());
        let mut blob_writer = blob_writer_result.unwrap();
        let content = "content".to_string();
        blob_writer.write(content.as_bytes(), 0u64);
        let blob_writer_close_result = blob_writer.close();
        assert!(blob_writer_close_result.is_ok());

        assert_eq!(container.get_blobs().len(), 1usize);
        let blob_versions = container.get_blob_versions(&blob_name.clone());
        assert!(blob_versions.is_ok());
        let blob_result = container.get_blob(blob_name.clone(), Some(blob_versions.unwrap()[0]));
        assert!(blob_result.is_ok());
        let blob = blob_result.unwrap();
        assert_eq!(blob_name.clone(), blob.get_name().clone());

        let blob_reader_result = container.get_reader_for_blob(blob);
        assert!(blob_reader_result.is_ok());
        let mut blob_reader = blob_reader_result.unwrap();
        let recovered_content = blob_reader.read(0u64, content.len() as u64);
        assert!(recovered_content.is_ok());
        assert_eq!(recovered_content.unwrap(), content.as_bytes().to_vec());
    }

    #[test]
    fn delete_blob() {
        let client = Arc::new(Mutex::new(store_based_client()));
        let mut directory_helper = DirectoryHelper::new(client.clone());
        let directory_result = directory_helper.create("root".to_string(), Vec::new());
        assert!(directory_result.is_ok());
        let directory_id = directory_result.unwrap();

        let container_result = Container::authorise(client.clone(), directory_id.0);
        assert!(container_result.is_ok());
        let mut container = container_result.unwrap();
        assert_eq!(container.get_blobs().len(), 0usize);

        let blob_name = "blob".to_string();
        let blob_writer_result = container.create_blob(blob_name.clone(), None, 0u64);
        assert!(blob_writer_result.is_ok());
        let mut blob_writer = blob_writer_result.unwrap();
        let content = "content".to_string();
        blob_writer.write(content.as_bytes(), 0u64);
        let blob_writer_close_result = blob_writer.close();
        assert!(blob_writer_close_result.is_ok());

        assert_eq!(container.get_blobs().len(), 1usize);
        let blob_result = container.get_blob(blob_name.clone(), None);
        assert!(blob_result.is_ok());
        let blob = blob_result.unwrap();
        assert_eq!(blob_name.clone(), blob.get_name().clone());

        let blob_delete_result = container.delete_blob(&blob_name.clone());
        assert!(blob_delete_result.is_ok());
        assert_eq!(container.get_blobs().len(), 0usize);
    }
>>>>>>> 18e72375
}<|MERGE_RESOLUTION|>--- conflicted
+++ resolved
@@ -357,9 +357,7 @@
             Err(msg) => Err(msg)
         }
     }
-<<<<<<< HEAD
-
-=======
+
 }
 
 
@@ -543,5 +541,4 @@
         assert!(blob_delete_result.is_ok());
         assert_eq!(container.get_blobs().len(), 0usize);
     }
->>>>>>> 18e72375
 }