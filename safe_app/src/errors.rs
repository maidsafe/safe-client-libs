// Copyright 2018 MaidSafe.net limited.
//
// This SAFE Network Software is licensed to you under the MIT license <LICENSE-MIT
// http://opensource.org/licenses/MIT> or the Modified BSD license <LICENSE-BSD
// https://opensource.org/licenses/BSD-3-Clause>, at your option. This file may not be copied,
// modified, or distributed except according to those terms. Please review the Licences for the
// specific language governing permissions and limitations relating to use of the SAFE Network
// Software.

pub use self::codes::*;
use config_file_handler::Error as ConfigFileHandlerError;
use ffi_utils::{ErrorCode, StringError};
use futures::sync::mpsc::SendError;
use maidsafe_utilities::serialisation::SerialisationError;
use routing::ClientError;
use safe_core::ipc::IpcError;
use safe_core::nfs::NfsError;
use safe_core::{CoreError, SelfEncryptionStorageError};
use safe_nd::Error as SndError;
use self_encryption::SelfEncryptionError;
use std::error::Error;
use std::ffi::NulError;
use std::fmt::{self, Display, Formatter};
use std::io::Error as IoError;
use std::str::Utf8Error;
use std::sync::mpsc::{RecvError, RecvTimeoutError};

#[allow(missing_docs)]
mod codes {
    // Core errors
    pub const ERR_ENCODE_DECODE_ERROR: i32 = -1;
    pub const ERR_ASYMMETRIC_DECIPHER_FAILURE: i32 = -2;
    pub const ERR_SYMMETRIC_DECIPHER_FAILURE: i32 = -3;
    pub const ERR_RECEIVED_UNEXPECTED_DATA: i32 = -4;
    pub const ERR_RECEIVED_UNEXPECTED_EVENT: i32 = -5;
    pub const ERR_VERSION_CACHE_MISS: i32 = -6;
    pub const ERR_ROOT_DIRECTORY_EXISTS: i32 = -7;
    pub const ERR_RANDOM_DATA_GENERATION_FAILURE: i32 = -8;
    pub const ERR_OPERATION_FORBIDDEN: i32 = -9;
    pub const ERR_ROUTING_ERROR: i32 = -10;
    pub const ERR_ROUTING_INTERFACE_ERROR: i32 = -11;
    pub const ERR_UNSUPPORTED_SALT_SIZE_FOR_PW_HASH: i32 = -12;
    pub const ERR_UNSUCCESSFUL_PW_HASH: i32 = -13;
    pub const ERR_OPERATION_ABORTED: i32 = -14;
    pub const ERR_MPID_MESSAGING_ERROR: i32 = -15;
    pub const ERR_SELF_ENCRYPTION: i32 = -16;
    pub const ERR_REQUEST_TIMEOUT: i32 = -17;
    pub const ERR_CONFIG_FILE: i32 = -18;
    pub const ERR_IO: i32 = -19;

    // routing Client errors
    pub const ERR_ACCESS_DENIED: i32 = -100;
    pub const ERR_NO_SUCH_ACCOUNT: i32 = -101;
    pub const ERR_ACCOUNT_EXISTS: i32 = -102;
    pub const ERR_NO_SUCH_DATA: i32 = -103;
    pub const ERR_DATA_EXISTS: i32 = -104;
    pub const ERR_DATA_TOO_LARGE: i32 = -105;
    pub const ERR_NO_SUCH_ENTRY: i32 = -106;
    pub const ERR_INVALID_ENTRY_ACTIONS: i32 = -107;
    pub const ERR_TOO_MANY_ENTRIES: i32 = -108;
    pub const ERR_NO_SUCH_KEY: i32 = -109;
    pub const ERR_INVALID_OWNERS: i32 = -110;
    pub const ERR_INVALID_SUCCESSOR: i32 = -111;
    pub const ERR_INVALID_OPERATION: i32 = -112;
    pub const ERR_LOW_BALANCE: i32 = -113;
    pub const ERR_NETWORK_FULL: i32 = -114;
    pub const ERR_NETWORK_OTHER: i32 = -115;
    pub const ERR_INVALID_INVITATION: i32 = -116;
    pub const ERR_INVITATION_ALREADY_CLAIMED: i32 = -117;
    pub const ERR_DUPLICATE_MSG_ID: i32 = -118;
    pub const ERR_DUPLICATE_ENTRY_KEYS: i32 = -119;
    pub const ERR_KEYS_EXIST: i32 = -120;

    // IPC errors.
    pub const ERR_AUTH_DENIED: i32 = -200;
    pub const ERR_CONTAINERS_DENIED: i32 = -201;
    pub const ERR_INVALID_MSG: i32 = -202;
    pub const ERR_ALREADY_AUTHORISED: i32 = -203;
    pub const ERR_UNKNOWN_APP: i32 = -204;
    pub const ERR_STRING_ERROR: i32 = -205;
    pub const ERR_SHARE_MDATA_DENIED: i32 = -206;
    pub const ERR_INVALID_OWNER: i32 = -207;
    pub const ERR_INCOMPATIBLE_MOCK_STATUS: i32 = -208;

    // NFS errors.
    pub const ERR_FILE_EXISTS: i32 = -300;
    pub const ERR_FILE_NOT_FOUND: i32 = -301;
    pub const ERR_INVALID_RANGE: i32 = -302;

    // App errors
    pub const ERR_NO_SUCH_CONTAINER: i32 = -1002;
    pub const ERR_INVALID_CIPHER_OPT_HANDLE: i32 = -1003;
    pub const ERR_INVALID_ENCRYPT_PUB_KEY_HANDLE: i32 = -1004;
    pub const ERR_INVALID_MDATA_INFO_HANDLE: i32 = -1005;
    pub const ERR_INVALID_MDATA_ENTRIES_HANDLE: i32 = -1006;
    pub const ERR_INVALID_MDATA_ENTRY_ACTIONS_HANDLE: i32 = -1007;
    pub const ERR_INVALID_MDATA_PERMISSIONS_HANDLE: i32 = -1008;
    pub const ERR_INVALID_MDATA_PERMISSION_SET_HANDLE: i32 = -1009;
    pub const ERR_INVALID_SELF_ENCRYPTOR_HANDLE: i32 = -1010;
    pub const ERR_INVALID_SIGN_PUB_KEY_HANDLE: i32 = -1011;
    pub const ERR_INVALID_SELF_ENCRYPTOR_READ_OFFSETS: i32 = -1012;
    pub const ERR_IO_ERROR: i32 = -1013;
    pub const ERR_INVALID_ENCRYPT_SEC_KEY_HANDLE: i32 = -1014;
    pub const ERR_INVALID_FILE_CONTEXT_HANDLE: i32 = -1015;
    pub const ERR_INVALID_FILE_MODE: i32 = -1016;
    pub const ERR_INVALID_SIGN_SEC_KEY_HANDLE: i32 = -1017;
    pub const ERR_UNREGISTERED_CLIENT_ACCESS: i32 = -1018;
    pub const ERR_INVALID_PUB_KEY_HANDLE: i32 = -1019;

    pub const ERR_UNEXPECTED: i32 = -2000;

    // BLS errors.
    pub const ERR_INVALID_OWNERS_SUCCESSOR: i32 = -3001;
    pub const ERR_INVALID_PERMISSIONS_SUCCESSOR: i32 = -3002;
    pub const ERR_SIGN_KEYTYPE_MISMATCH: i32 = -3003;
    pub const ERR_INVALID_SIGNATURE: i32 = -3004;
    pub const ERR_FAILED_TO_PARSE_ID: i32 = -3005;

    // Coin errors.
    pub const ERR_LOSS_OF_PRECISION: i32 = -4000;
    pub const ERR_EXCESSIVE_VALUE: i32 = -4001;
    pub const ERR_FAILED_TO_PARSE: i32 = -4002;
    pub const ERR_TRANSACTION_ID_EXISTS: i32 = -4003;
    pub const ERR_INSUFFICIENT_BALANCE: i32 = -4004;
    pub const ERR_BALANCE_EXISTS: i32 = -4005;
    pub const ERR_NO_SUCH_BALANCE: i32 = -4006;

    // Login packet errors
    pub const ERR_EXCEEDED_SIZE: i32 = -5001;
    pub const ERR_NO_SUCH_LOGIN_PACKET: i32 = -5002;
    pub const ERR_LOGIN_PACKET_EXISTS: i32 = -5003;

}

/// App error.
#[derive(Debug)]
#[allow(clippy::large_enum_variant)]
pub enum AppError {
    /// Error from safe_core.
    CoreError(CoreError),
    /// IPC error.
    IpcError(IpcError),
    /// NFS error.
    NfsError(NfsError),
    /// Generic encoding / decoding failure.
    EncodeDecodeError,
    /// Forbidden operation.
    OperationForbidden,
    /// Container not found.
    NoSuchContainer(String),
    /// Invalid file mode (e.g. trying to write when file is opened for reading only).
    InvalidFileMode,
    /// Tried to access a client key from an unregistered client.
    UnregisteredClientAccess,

    /// Invalid CipherOpt handle.
    InvalidCipherOptHandle,
    /// Invalid encrypt (box_) key handle.
    InvalidEncryptPubKeyHandle,
    /// Invalid secret key handle.
    InvalidEncryptSecKeyHandle,
    /// Invalid MutableData entries handle.
    InvalidMDataEntriesHandle,
    /// Invalid MutableData entry actions handle.
    InvalidMDataEntryActionsHandle,
    /// Invalid MutableData permissions handle.
    InvalidMDataPermissionsHandle,
    /// Invalid Self Encryptor handle.
    InvalidSelfEncryptorHandle,
    /// Invalid public sign key handle.
    InvalidSignPubKeyHandle,
    /// Invalid secret sign key handle.
    InvalidSignSecKeyHandle,
    /// Invalid public key handle.
    InvalidPubKeyHandle,
    /// Invalid file writer handle.
    InvalidFileContextHandle,

    /// Error while self-encrypting data.
    SelfEncryption(SelfEncryptionError<SelfEncryptionStorageError>),
    /// Invalid offsets (from-position and length combination) provided for
    /// reading form SelfEncryptor. Would have probably caused an overflow.
    InvalidSelfEncryptorReadOffsets,
    /// Input/output error.
    IoError(IoError),
    /// Unexpected error.
    Unexpected(String),
}

impl Display for AppError {
    fn fmt(&self, formatter: &mut Formatter) -> fmt::Result {
        match *self {
            AppError::CoreError(ref error) => write!(formatter, "Core error: {}", error),
            AppError::IpcError(ref error) => write!(formatter, "IPC error: {:?}", error),
            AppError::NfsError(ref error) => write!(formatter, "NFS error: {}", error),
            AppError::EncodeDecodeError => write!(formatter, "Serialisation error"),
            AppError::OperationForbidden => write!(formatter, "Forbidden operation"),
            AppError::NoSuchContainer(ref name) => {
                write!(formatter, "'{}' not found in the access container", name)
            }
            AppError::InvalidCipherOptHandle => write!(formatter, "Invalid CipherOpt handle"),
            AppError::InvalidFileMode => write!(
                formatter,
                "Invalid file mode (e.g. trying to write when file is opened for reading only)"
            ),
            AppError::UnregisteredClientAccess => write!(
                formatter,
                "Tried to access a client key from an unregistered client",
            ),
            AppError::InvalidEncryptPubKeyHandle => {
                write!(formatter, "Invalid encrypt (box_) key handle")
            }
            AppError::InvalidMDataEntriesHandle => {
                write!(formatter, "Invalid MutableData entries handle")
            }
            AppError::InvalidMDataEntryActionsHandle => {
                write!(formatter, "Invalid MutableData entry actions handle")
            }
            AppError::InvalidMDataPermissionsHandle => {
                write!(formatter, "Invalid MutableData permissions handle")
            }
            AppError::InvalidSelfEncryptorHandle => {
                write!(formatter, "Invalid Self Encryptor handle")
            }
            AppError::InvalidSignPubKeyHandle => {
                write!(formatter, "Invalid sign public key handle")
            }
            AppError::InvalidSignSecKeyHandle => {
                write!(formatter, "Invalid sign secret key handle")
            }
            AppError::InvalidPubKeyHandle => write!(formatter, "Invalid public key handle"),
            AppError::InvalidEncryptSecKeyHandle => write!(formatter, "Invalid secret key handle"),
            AppError::InvalidFileContextHandle => write!(formatter, "Invalid file context handle"),
            AppError::SelfEncryption(ref error) => {
                write!(formatter, "Self-encryption error: {}", error)
            }
            AppError::InvalidSelfEncryptorReadOffsets => write!(
                formatter,
                "Invalid offsets (from-position \
                 and length combination) provided for \
                 reading form SelfEncryptor. Would have \
                 probably caused an overflow."
            ),
            AppError::IoError(ref error) => write!(formatter, "I/O error: {}", error),
            AppError::Unexpected(ref error) => {
                write!(formatter, "Unexpected (probably a logic error): {}", error)
            }
        }
    }
}

impl From<CoreError> for AppError {
    fn from(err: CoreError) -> Self {
        match err {
            CoreError::Unexpected(reason) => AppError::Unexpected(reason),
            _ => AppError::CoreError(err),
        }
    }
}

impl From<IpcError> for AppError {
    fn from(err: IpcError) -> Self {
        match err {
            IpcError::EncodeDecodeError => AppError::EncodeDecodeError,
            IpcError::Unexpected(reason) => AppError::Unexpected(reason),
            _ => AppError::IpcError(err),
        }
    }
}

impl From<ConfigFileHandlerError> for AppError {
    fn from(err: ConfigFileHandlerError) -> Self {
        AppError::Unexpected(err.to_string())
    }
}

impl From<NfsError> for AppError {
    fn from(err: NfsError) -> Self {
        match err {
            NfsError::CoreError(err) => AppError::CoreError(err),
            NfsError::EncodeDecodeError(_) => AppError::EncodeDecodeError,
            NfsError::SelfEncryption(err) => AppError::SelfEncryption(err),
            NfsError::Unexpected(reason) => AppError::Unexpected(reason),
            _ => AppError::NfsError(err),
        }
    }
}

impl From<SerialisationError> for AppError {
    fn from(_err: SerialisationError) -> Self {
        AppError::EncodeDecodeError
    }
}

impl From<Utf8Error> for AppError {
    fn from(_err: Utf8Error) -> Self {
        AppError::EncodeDecodeError
    }
}

impl From<StringError> for AppError {
    fn from(_err: StringError) -> Self {
        AppError::EncodeDecodeError
    }
}

impl From<SelfEncryptionError<SelfEncryptionStorageError>> for AppError {
    fn from(err: SelfEncryptionError<SelfEncryptionStorageError>) -> Self {
        AppError::SelfEncryption(err)
    }
}

impl From<IoError> for AppError {
    fn from(err: IoError) -> Self {
        AppError::IoError(err)
    }
}

impl<'a> From<&'a str> for AppError {
    fn from(s: &'a str) -> Self {
        AppError::Unexpected(s.to_string())
    }
}

impl From<String> for AppError {
    fn from(s: String) -> Self {
        AppError::Unexpected(s)
    }
}

impl<T: 'static> From<SendError<T>> for AppError {
    fn from(err: SendError<T>) -> Self {
        AppError::from(err.description())
    }
}

impl From<NulError> for AppError {
    fn from(err: NulError) -> Self {
        AppError::from(err.description())
    }
}

impl From<RecvError> for AppError {
    fn from(err: RecvError) -> Self {
        AppError::from(err.description())
    }
}

impl From<RecvTimeoutError> for AppError {
    fn from(_err: RecvTimeoutError) -> Self {
        // TODO: change this to err.description() once that lands in stable.
        AppError::from("mpsc receive error")
    }
}

impl ErrorCode for AppError {
    fn error_code(&self) -> i32 {
        match *self {
            AppError::CoreError(ref err) => core_error_code(err),
            AppError::IpcError(ref err) => match *err {
                IpcError::AuthDenied => ERR_AUTH_DENIED,
                IpcError::ContainersDenied => ERR_CONTAINERS_DENIED,
                IpcError::InvalidMsg => ERR_INVALID_MSG,
                IpcError::EncodeDecodeError => ERR_ENCODE_DECODE_ERROR,
                IpcError::AlreadyAuthorised => ERR_ALREADY_AUTHORISED,
                IpcError::UnknownApp => ERR_UNKNOWN_APP,
                IpcError::Unexpected(_) => ERR_UNEXPECTED,
                IpcError::StringError(_) => ERR_STRING_ERROR,
                IpcError::ShareMDataDenied => ERR_SHARE_MDATA_DENIED,
                IpcError::InvalidOwner(..) => ERR_INVALID_OWNER,
                IpcError::IncompatibleMockStatus => ERR_INCOMPATIBLE_MOCK_STATUS,
            },
            AppError::NfsError(ref err) => match *err {
                NfsError::CoreError(ref err) => core_error_code(err),
                NfsError::FileExists => ERR_FILE_EXISTS,
                NfsError::FileNotFound => ERR_FILE_NOT_FOUND,
                NfsError::InvalidRange => ERR_INVALID_RANGE,
                NfsError::EncodeDecodeError(_) => ERR_ENCODE_DECODE_ERROR,
                NfsError::SelfEncryption(_) => ERR_SELF_ENCRYPTION,
                NfsError::Unexpected(_) => ERR_UNEXPECTED,
            },
            AppError::EncodeDecodeError => ERR_ENCODE_DECODE_ERROR,
            AppError::OperationForbidden => ERR_OPERATION_FORBIDDEN,
            AppError::NoSuchContainer(_) => ERR_NO_SUCH_CONTAINER,
            AppError::InvalidCipherOptHandle => ERR_INVALID_CIPHER_OPT_HANDLE,
            AppError::InvalidEncryptPubKeyHandle => ERR_INVALID_ENCRYPT_PUB_KEY_HANDLE,
            AppError::InvalidMDataEntriesHandle => ERR_INVALID_MDATA_ENTRIES_HANDLE,
            AppError::InvalidMDataEntryActionsHandle => ERR_INVALID_MDATA_ENTRY_ACTIONS_HANDLE,
            AppError::InvalidMDataPermissionsHandle => ERR_INVALID_MDATA_PERMISSIONS_HANDLE,
            AppError::InvalidSelfEncryptorHandle => ERR_INVALID_SELF_ENCRYPTOR_HANDLE,
            AppError::InvalidSignPubKeyHandle => ERR_INVALID_SIGN_PUB_KEY_HANDLE,
            AppError::InvalidSignSecKeyHandle => ERR_INVALID_SIGN_SEC_KEY_HANDLE,
            AppError::InvalidEncryptSecKeyHandle => ERR_INVALID_ENCRYPT_SEC_KEY_HANDLE,
            AppError::InvalidPubKeyHandle => ERR_INVALID_PUB_KEY_HANDLE,
            AppError::InvalidFileContextHandle => ERR_INVALID_FILE_CONTEXT_HANDLE,
            AppError::InvalidFileMode => ERR_INVALID_FILE_MODE,
            AppError::UnregisteredClientAccess => ERR_UNREGISTERED_CLIENT_ACCESS,
            AppError::SelfEncryption(_) => ERR_SELF_ENCRYPTION,
            AppError::InvalidSelfEncryptorReadOffsets => ERR_INVALID_SELF_ENCRYPTOR_READ_OFFSETS,
            AppError::IoError(_) => ERR_IO_ERROR,
            AppError::Unexpected(_) => ERR_UNEXPECTED,
        }
    }
}

fn core_error_code(err: &CoreError) -> i32 {
    match *err {
        CoreError::EncodeDecodeError(_) => ERR_ENCODE_DECODE_ERROR,
        CoreError::AsymmetricDecipherFailure => ERR_ASYMMETRIC_DECIPHER_FAILURE,
        CoreError::SymmetricDecipherFailure => ERR_SYMMETRIC_DECIPHER_FAILURE,
        CoreError::ReceivedUnexpectedData => ERR_RECEIVED_UNEXPECTED_DATA,
        CoreError::ReceivedUnexpectedEvent => ERR_RECEIVED_UNEXPECTED_EVENT,
        CoreError::VersionCacheMiss => ERR_VERSION_CACHE_MISS,
        CoreError::RootDirectoryExists => ERR_ROOT_DIRECTORY_EXISTS,
        CoreError::RandomDataGenerationFailure => ERR_RANDOM_DATA_GENERATION_FAILURE,
        CoreError::OperationForbidden => ERR_OPERATION_FORBIDDEN,
        CoreError::RoutingError(_) => ERR_ROUTING_ERROR,
        CoreError::RoutingInterfaceError(_) => ERR_ROUTING_INTERFACE_ERROR,
        CoreError::RoutingClientError(ref err) => match *err {
            ClientError::AccessDenied => ERR_ACCESS_DENIED,
            ClientError::NoSuchAccount => ERR_NO_SUCH_ACCOUNT,
            ClientError::AccountExists => ERR_ACCOUNT_EXISTS,
            ClientError::NoSuchData => ERR_NO_SUCH_DATA,
            ClientError::DataExists => ERR_DATA_EXISTS,
            ClientError::DataTooLarge => ERR_DATA_TOO_LARGE,
            ClientError::NoSuchEntry => ERR_NO_SUCH_ENTRY,
            ClientError::InvalidEntryActions(..) => ERR_INVALID_ENTRY_ACTIONS,
            ClientError::TooManyEntries => ERR_TOO_MANY_ENTRIES,
            ClientError::NoSuchKey => ERR_NO_SUCH_KEY,
            ClientError::InvalidOwners => ERR_INVALID_OWNERS,
            ClientError::InvalidSuccessor(..) => ERR_INVALID_SUCCESSOR,
            ClientError::InvalidOperation => ERR_INVALID_OPERATION,
            ClientError::LowBalance => ERR_LOW_BALANCE,
            ClientError::NetworkFull => ERR_NETWORK_FULL,
            ClientError::NetworkOther(_) => ERR_NETWORK_OTHER,
            ClientError::InvalidInvitation => ERR_INVALID_INVITATION,
            ClientError::InvitationAlreadyClaimed => ERR_INVITATION_ALREADY_CLAIMED,
        },
        CoreError::NewRoutingClientError(ref err) => match *err {
            SndError::AccessDenied => ERR_ACCESS_DENIED,
            SndError::NoSuchLoginPacket => ERR_NO_SUCH_LOGIN_PACKET,
            SndError::LoginPacketExists => ERR_LOGIN_PACKET_EXISTS,
            SndError::NoSuchData => ERR_NO_SUCH_DATA,
            SndError::DataExists => ERR_DATA_EXISTS,
            SndError::NoSuchEntry => ERR_NO_SUCH_ENTRY,
            SndError::TooManyEntries => ERR_TOO_MANY_ENTRIES,
            SndError::InvalidEntryActions(_) => ERR_INVALID_ENTRY_ACTIONS,
            SndError::NoSuchKey => ERR_NO_SUCH_KEY,
            SndError::KeysExist(_) => ERR_KEYS_EXIST,
            SndError::DuplicateEntryKeys => ERR_DUPLICATE_ENTRY_KEYS,
            SndError::DuplicateMessageId => ERR_DUPLICATE_MSG_ID,
            SndError::InvalidOwners => ERR_INVALID_OWNERS,
            SndError::InvalidSuccessor(_) => ERR_INVALID_SUCCESSOR,
            SndError::InvalidOperation => ERR_INVALID_OPERATION,
            SndError::NetworkOther(_) => ERR_NETWORK_OTHER,
            SndError::InvalidOwnersSuccessor(_) => ERR_INVALID_OWNERS_SUCCESSOR,
            SndError::InvalidPermissionsSuccessor(_) => ERR_INVALID_PERMISSIONS_SUCCESSOR,
            SndError::SigningKeyTypeMismatch => ERR_SIGN_KEYTYPE_MISMATCH,
            SndError::InvalidSignature => ERR_INVALID_SIGNATURE,
            SndError::LossOfPrecision => ERR_LOSS_OF_PRECISION,
            SndError::ExcessiveValue => ERR_EXCESSIVE_VALUE,
<<<<<<< HEAD
            SndError::NoSuchBalance => ERR_NO_SUCH_BALANCE,
            SndError::BalanceExists => ERR_BALANCE_EXISTS,
            SndError::FailedToParse(_) => ERR_FAILED_TO_PARSE,
=======
            SndError::FailedToParseCoins => ERR_FAILED_TO_PARSE,
            SndError::FailedToParseIdentity(_) => ERR_FAILED_TO_PARSE_ID,
>>>>>>> 92c38c6e
            SndError::TransactionIdExists => ERR_TRANSACTION_ID_EXISTS,
            SndError::InsufficientBalance => ERR_INSUFFICIENT_BALANCE,
            SndError::ExceededSize => ERR_EXCEEDED_SIZE,
        },
        CoreError::UnsupportedSaltSizeForPwHash => ERR_UNSUPPORTED_SALT_SIZE_FOR_PW_HASH,
        CoreError::UnsuccessfulPwHash => ERR_UNSUCCESSFUL_PW_HASH,
        CoreError::OperationAborted => ERR_OPERATION_ABORTED,
        CoreError::MpidMessagingError(_) => ERR_MPID_MESSAGING_ERROR,
        CoreError::SelfEncryption(_) => ERR_SELF_ENCRYPTION,
        CoreError::RequestTimeout => ERR_REQUEST_TIMEOUT,
        CoreError::ConfigError(_) => ERR_CONFIG_FILE,
        CoreError::IoError(_) => ERR_IO,
        CoreError::Unexpected(_) => ERR_UNEXPECTED,
    }
}<|MERGE_RESOLUTION|>--- conflicted
+++ resolved
@@ -459,14 +459,9 @@
             SndError::InvalidSignature => ERR_INVALID_SIGNATURE,
             SndError::LossOfPrecision => ERR_LOSS_OF_PRECISION,
             SndError::ExcessiveValue => ERR_EXCESSIVE_VALUE,
-<<<<<<< HEAD
             SndError::NoSuchBalance => ERR_NO_SUCH_BALANCE,
             SndError::BalanceExists => ERR_BALANCE_EXISTS,
             SndError::FailedToParse(_) => ERR_FAILED_TO_PARSE,
-=======
-            SndError::FailedToParseCoins => ERR_FAILED_TO_PARSE,
-            SndError::FailedToParseIdentity(_) => ERR_FAILED_TO_PARSE_ID,
->>>>>>> 92c38c6e
             SndError::TransactionIdExists => ERR_TRANSACTION_ID_EXISTS,
             SndError::InsufficientBalance => ERR_INSUFFICIENT_BALANCE,
             SndError::ExceededSize => ERR_EXCEEDED_SIZE,
