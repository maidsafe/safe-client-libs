// Copyright 2018 MaidSafe.net limited.
//
// This SAFE Network Software is licensed to you under the MIT license <LICENSE-MIT
// https://opensource.org/licenses/MIT> or the Modified BSD license <LICENSE-BSD
// https://opensource.org/licenses/BSD-3-Clause>, at your option. This file may not be copied,
// modified, or distributed except according to those terms. Please review the Licences for the
// specific language governing permissions and limitations relating to use of the SAFE Network
// Software.

//! SAFE App.

#![doc(
    html_logo_url = "https://raw.githubusercontent.com/maidsafe/QA/master/Images/
maidsafe_logo.png",
    html_favicon_url = "http://maidsafe.net/img/favicon.ico",
    test(attr(forbid(warnings)))
)]
// For explanation of lint checks, run `rustc -W help`.
#![deny(unsafe_code)]
#![warn(
    missing_docs,
    trivial_casts,
    trivial_numeric_casts,
    unused_extern_crates,
    unused_import_braces,
    unused_qualifications,
    unused_results
)]
#![allow(
    // Our unsafe FFI functions are missing safety documentation. It is probably not necessary for
    // us to provide this for every single function as that would be repetitive and verbose.
    clippy::missing_safety_doc,
)]

<<<<<<< HEAD
#[macro_use]
extern crate ffi_utils;
#[macro_use]
extern crate log;
#[cfg(test)]
extern crate rand;
#[macro_use]
extern crate safe_core;
#[macro_use]
extern crate serde_derive;
#[macro_use]
extern crate unwrap;

// Public exports. See https://github.com/maidsafe/safe_client_libs/wiki/Export-strategy.

=======
>>>>>>> 810c17ad
// Re-export functions used in FFI so that they are accessible through the Rust API.

pub use safe_core::core_structs::AppKeys;
pub use safe_core::{
    app_container_name, immutable_data, ipc, mdata_info, nfs, utils, Client, ClientKeys, CoreError,
    CoreFuture, FutureExt, MDataInfo, DIR_TAG, MAIDSAFE_TAG,
};
pub use safe_nd::PubImmutableData;

// Export FFI interface.

pub use crate::ffi::access_container::*;
pub use crate::ffi::cipher_opt::*;
pub use crate::ffi::crypto::*;
pub use crate::ffi::errors::codes::*;
pub use crate::ffi::immutable_data::*;
pub use crate::ffi::ipc::*;
pub use crate::ffi::logging::*;
pub use crate::ffi::mdata_info::*;
pub use crate::ffi::mutable_data::entries::*;
pub use crate::ffi::mutable_data::entry_actions::*;
pub use crate::ffi::mutable_data::metadata::*;
pub use crate::ffi::mutable_data::permissions::*;
pub use crate::ffi::mutable_data::*;
pub use crate::ffi::nfs::*;
pub use crate::ffi::object_cache::*;
#[cfg(any(test, feature = "testing"))]
pub use crate::ffi::test_utils::*;
pub use crate::ffi::*;

// Export public app interface.

pub use crate::errors::AppError;
pub use client::AppClient;

pub mod cipher_opt;
pub mod ffi;
pub mod object_cache;
pub mod permissions;

/// Utility functions to test apps functionality.
#[cfg(any(test, feature = "testing"))]
pub mod test_utils;

mod client;
pub mod errors;
#[cfg(test)]
mod tests;

use self::object_cache::ObjectCache;
use crate::ffi::errors::{Error as FfiError, Result as FfiResult};
use bincode::deserialize;
use futures::stream::Stream;
use futures::sync::mpsc as futures_mpsc;
use futures::{future, Future, IntoFuture};
use log::info;
use safe_core::core_structs::{access_container_enc_key, AccessContInfo, AccessContainerEntry};
use safe_core::crypto::shared_secretbox;
use safe_core::ipc::{AuthGranted, BootstrapConfig};
#[cfg(feature = "mock-network")]
use safe_core::ConnectionManager;
use safe_core::{event_loop, fry, CoreMsg, CoreMsgTx, NetworkEvent, NetworkTx};
use std::cell::RefCell;
use std::collections::HashMap;
use std::rc::Rc;
use std::sync::mpsc;
use std::sync::Mutex;
use std::thread::{self, JoinHandle};
use tokio::runtime::current_thread::{Handle, Runtime};
use unwrap::unwrap;

macro_rules! try_tx {
    ($result:expr, $tx:ident) => {
        match $result {
            Ok(res) => res,
            Err(e) => return unwrap!($tx.send(Err(AppError::from(e)))),
        }
    };
}

type AppFuture<T> = dyn Future<Item = T, Error = AppError>;
type AppMsgTx = CoreMsgTx<AppClient, AppContext>;

/// Handle to an application instance.
pub struct App {
    core_tx: Mutex<AppMsgTx>,
    _core_joiner: JoinHandle<()>,
}

impl App {
    /// Send a message to app's event loop.
    pub fn send<F>(&self, f: F) -> FfiResult<()>
    where
        F: FnOnce(&AppClient, &AppContext) -> Option<Box<dyn Future<Item = (), Error = ()>>>
            + Send
            + 'static,
    {
        let msg = CoreMsg::new(f);
        let core_tx = unwrap!(self.core_tx.lock());
        core_tx.unbounded_send(msg).map_err(FfiError::from)
    }

    /// Create unregistered app.
    pub fn unregistered<N>(
        disconnect_notifier: N,
        config: Option<BootstrapConfig>,
    ) -> Result<Self, AppError>
    where
        N: FnMut() + Send + 'static,
    {
        Self::new(disconnect_notifier, move |el_h, core_tx, net_tx| {
            let client = AppClient::unregistered(el_h, core_tx, net_tx, config)?;
            let context = AppContext::unregistered();
            Ok((client, context))
        })
    }

    /// Create registered app.
    pub fn registered<N>(
        app_id: String,
        auth_granted: AuthGranted,
        disconnect_notifier: N,
    ) -> Result<Self, AppError>
    where
        N: FnMut() + Send + 'static,
    {
        Self::registered_impl(app_id, auth_granted, disconnect_notifier)
    }

    fn registered_impl<N>(
        app_id: String,
        auth_granted: AuthGranted,
        disconnect_notifier: N,
    ) -> Result<Self, AppError>
    where
        N: FnMut() + Send + 'static,
    {
        let AuthGranted {
            app_keys,
            access_container_info,
            bootstrap_config,
            ..
        } = auth_granted;
        let enc_key = app_keys.enc_key.clone();
        let owner_key = *app_keys.app_full_id.public_id().owner().public_key();

        Self::new(disconnect_notifier, move |el_h, core_tx, net_tx| {
            let client =
                AppClient::from_keys(app_keys, owner_key, el_h, core_tx, net_tx, bootstrap_config)?;
            let context = AppContext::registered(app_id, enc_key, access_container_info);
            Ok((client, context))
        })
    }

    /// Allows customising the mock Connection Manager before registering a new account.
    #[cfg(feature = "mock-network")]
    pub fn registered_with_hook<N, F>(
        app_id: String,
        auth_granted: AuthGranted,
        disconnect_notifier: N,
        connection_manager_wrapper_fn: F,
    ) -> Result<Self, AppError>
    where
        N: FnMut() + Send + 'static,
        F: Fn(ConnectionManager) -> ConnectionManager + Send + 'static,
    {
        let AuthGranted {
            app_keys,
            access_container_info,
            bootstrap_config,
            ..
        } = auth_granted;
        let enc_key = app_keys.enc_key.clone();
        let owner_key = *app_keys.app_full_id.public_id().owner().public_key();

        Self::new(disconnect_notifier, move |el_h, core_tx, net_tx| {
            let client = AppClient::from_keys_with_hook(
                app_keys,
                owner_key,
                el_h,
                core_tx,
                net_tx,
                bootstrap_config,
                connection_manager_wrapper_fn,
            )?;
            let context = AppContext::registered(app_id, enc_key, access_container_info);
            Ok((client, context))
        })
    }

    fn new<N, F>(mut disconnect_notifier: N, setup: F) -> Result<Self, AppError>
    where
        N: FnMut() + Send + 'static,
        F: FnOnce(Handle, AppMsgTx, NetworkTx) -> Result<(AppClient, AppContext), AppError>
            + Send
            + 'static,
    {
        let (tx, rx) = mpsc::sync_channel(0);

        let joiner = thread::Builder::new()
            .name(String::from("App Event Loop"))
            .spawn(move || {
                let mut el = try_tx!(Runtime::new(), tx);
                let el_h = el.handle();

                let (core_tx, core_rx) = futures_mpsc::unbounded();
                let (net_tx, net_rx) = futures_mpsc::unbounded();

                let _ = el.spawn(
                    net_rx
                        .map(move |event| {
                            if let NetworkEvent::Disconnected = event {
                                disconnect_notifier()
                            }
                        })
                        .for_each(|_| Ok(())),
                );

                let core_tx_clone = core_tx.clone();

                let (client, context) = try_tx!(setup(el_h, core_tx_clone, net_tx), tx);
                unwrap!(tx.send(Ok(core_tx)));

                event_loop::run(el, &client, &context, core_rx);
            })
            .map_err(AppError::from)?;

        let core_tx = rx.recv()??;

        Ok(Self {
            core_tx: Mutex::new(core_tx),
            _core_joiner: joiner,
        })
    }
}

impl Drop for App {
    fn drop(&mut self) {
        let core_tx = match self.core_tx.lock() {
            Ok(core_tx) => core_tx,
            Err(err) => {
                info!("Unexpected error in drop: {:?}", err);
                return;
            }
        };

        let msg = CoreMsg::build_terminator();
        if let Err(err) = core_tx.unbounded_send(msg) {
            info!("Unexpected error in drop: {:?}", err);
        }
    }
}

/// Application context (data associated with the app).
#[derive(Clone)]
pub enum AppContext {
    /// Context of unregistered app.
    Unregistered(Rc<Unregistered>),
    /// Context of registered app.
    Registered(Rc<Registered>),
}

#[allow(missing_docs)]
pub struct Unregistered {
    object_cache: ObjectCache,
}

#[allow(missing_docs)]
pub struct Registered {
    object_cache: ObjectCache,
    app_id: String,
    sym_enc_key: shared_secretbox::Key,
    access_container_info: AccessContInfo,
    access_info: RefCell<AccessContainerEntry>,
}

impl AppContext {
    fn unregistered() -> Self {
        Self::Unregistered(Rc::new(Unregistered {
            object_cache: ObjectCache::new(),
        }))
    }

    fn registered(
        app_id: String,
        sym_enc_key: shared_secretbox::Key,
        access_container_info: AccessContInfo,
    ) -> Self {
        Self::Registered(Rc::new(Registered {
            object_cache: ObjectCache::new(),
            app_id,
            sym_enc_key,
            access_container_info,
            access_info: RefCell::new(HashMap::new()),
        }))
    }

    /// Object cache
    pub fn object_cache(&self) -> &ObjectCache {
        match *self {
            Self::Unregistered(ref context) => &context.object_cache,
            Self::Registered(ref context) => &context.object_cache,
        }
    }

    /// Symmetric encryption/decryption key.
    pub fn sym_enc_key(&self) -> Result<&shared_secretbox::Key, AppError> {
        Ok(&self.as_registered()?.sym_enc_key)
    }

    /// Refresh access info by fetching it from the network.
    pub fn refresh_access_info(&self, client: &AppClient) -> Box<AppFuture<()>> {
        let reg = Rc::clone(fry!(self.as_registered()));
        refresh_access_info(reg, client)
    }

    /// Fetch a list of containers that this app has access to
    pub fn get_access_info(&self, client: &AppClient) -> Box<AppFuture<AccessContainerEntry>> {
        let reg = Rc::clone(fry!(self.as_registered()));

        fetch_access_info(Rc::clone(&reg), client)
            .map(move |_| {
                let access_info = reg.access_info.borrow();
                access_info.clone()
            })
            .into_box()
    }

    fn as_registered(&self) -> Result<&Rc<Registered>, AppError> {
        match *self {
            Self::Registered(ref a) => Ok(a),
            Self::Unregistered(_) => Err(AppError::OperationForbidden),
        }
    }
}

/// Helper to execute a future by blocking the thread until the result arrives.
pub fn run<F, I, T>(app: &App, f: F) -> FfiResult<T>
where
    F: FnOnce(&AppClient, &AppContext) -> I + Send + 'static,
    I: IntoFuture<Item = T, Error = AppError> + 'static,
    T: Send + 'static,
{
    let (tx, rx) = mpsc::channel();
    app.send(move |client, context| {
        let future = f(client, context)
            .into_future()
            .then(move |result| {
                unwrap!(tx.send(result));
                Ok(())
            })
            .into_box();
        Some(future)
    })?;
    rx.recv()?.map_err(crate::ffi::errors::Error::from)
}

fn refresh_access_info(context: Rc<Registered>, client: &AppClient) -> Box<AppFuture<()>> {
    let entry_key = fry!(access_container_enc_key(
        &context.app_id,
        &context.sym_enc_key,
        &context.access_container_info.nonce,
    ));

    client
        .get_seq_mdata_value(
            context.access_container_info.id,
            context.access_container_info.tag,
            entry_key,
        )
        .map_err(AppError::from)
        .and_then(move |value| {
            let encoded = utils::symmetric_decrypt(&value.data, &context.sym_enc_key)?;
            let decoded = deserialize(&encoded)?;

            *context.access_info.borrow_mut() = decoded;

            Ok(())
        })
        .into_box()
}

fn fetch_access_info(context: Rc<Registered>, client: &AppClient) -> Box<AppFuture<()>> {
    if context.access_info.borrow().is_empty() {
        refresh_access_info(context, client)
    } else {
        future::ok(()).into_box()
    }
}<|MERGE_RESOLUTION|>--- conflicted
+++ resolved
@@ -32,24 +32,8 @@
     clippy::missing_safety_doc,
 )]
 
-<<<<<<< HEAD
-#[macro_use]
-extern crate ffi_utils;
-#[macro_use]
-extern crate log;
-#[cfg(test)]
-extern crate rand;
-#[macro_use]
-extern crate safe_core;
-#[macro_use]
-extern crate serde_derive;
-#[macro_use]
-extern crate unwrap;
-
 // Public exports. See https://github.com/maidsafe/safe_client_libs/wiki/Export-strategy.
 
-=======
->>>>>>> 810c17ad
 // Re-export functions used in FFI so that they are accessible through the Rust API.
 
 pub use safe_core::core_structs::AppKeys;
