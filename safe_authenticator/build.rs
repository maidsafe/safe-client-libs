// Copyright 2017 MaidSafe.net limited.
//
// This SAFE Network Software is licensed to you under (1) the MaidSafe.net Commercial License,
// version 1.0 or later, or (2) The General Public License (GPL), version 3, depending on which
// licence you accepted on initial access to the Software (the "Licences").
//
// By contributing code to the SAFE Network Software, or to this project generally, you agree to be
// bound by the terms of the MaidSafe Contributor Agreement.  This, along with the Licenses can be
// found in the root directory of this project at LICENSE, COPYING and CONTRIBUTOR.
//
// Unless required by applicable law or agreed to in writing, the SAFE Network Software distributed
// under the GPL Licence is distributed on an "AS IS" BASIS, WITHOUT WARRANTIES OR CONDITIONS OF ANY
// KIND, either express or implied.
//
// Please review the Licences for the specific language governing permissions and limitations
// relating to use of the SAFE Network Software.

//! Build script for generating C header files from FFI modules.

extern crate jni;
extern crate ffi_utils;
extern crate rust_sodium;
extern crate routing;
extern crate safe_bindgen;
#[macro_use]
extern crate unwrap;

<<<<<<< HEAD
use jni::signature::{JavaType, Primitive};
use routing::XOR_NAME_LEN;
use rust_sodium::crypto::{box_, secretbox, sign};
use safe_bindgen::{Bindgen, FilterMode, LangCSharp, LangJava};
=======
use routing::XOR_NAME_LEN;
use rust_sodium::crypto::{box_, secretbox, sign};
use safe_bindgen::{Bindgen, FilterMode, LangCSharp};
>>>>>>> 6be55581
use std::collections::HashMap;
use std::env;
use std::path::{Path, PathBuf};

fn main() {
    if env::var("CARGO_FEATURE_BINDINGS").is_err() {
        return;
    }

    gen_bindings_c();
    gen_bindings_csharp();
<<<<<<< HEAD
    gen_bindings_java();
=======
>>>>>>> 6be55581
}

fn gen_bindings_c() {
    unwrap!(ffi_utils::header_gen::gen_headers(
        &unwrap!(env::var("CARGO_PKG_NAME")),
        "../bindings/c/",
        "src/lib.rs",
    ));
}

<<<<<<< HEAD
fn gen_bindings_java() {
    let target_dir = Path::new("../bindings/java/safe_authenticator");

    let mut type_map = HashMap::new();
    type_map.insert(
        "XorNameArray",
        JavaType::Array(Box::new(JavaType::Primitive(Primitive::Byte))),
    );
    type_map.insert(
        "SignSecretKey",
        JavaType::Array(Box::new(JavaType::Primitive(Primitive::Byte))),
    );
    type_map.insert(
        "SignPublicKey",
        JavaType::Array(Box::new(JavaType::Primitive(Primitive::Byte))),
    );
    type_map.insert(
        "SymSecretKey",
        JavaType::Array(Box::new(JavaType::Primitive(Primitive::Byte))),
    );
    type_map.insert(
        "SymNonce",
        JavaType::Array(Box::new(JavaType::Primitive(Primitive::Byte))),
    );
    type_map.insert(
        "AsymPublicKey",
        JavaType::Array(Box::new(JavaType::Primitive(Primitive::Byte))),
    );
    type_map.insert(
        "AsymSecretKey",
        JavaType::Array(Box::new(JavaType::Primitive(Primitive::Byte))),
    );
    type_map.insert(
        "AsymNonce",
        JavaType::Array(Box::new(JavaType::Primitive(Primitive::Byte))),
    );
    type_map.insert("CipherOptHandle", JavaType::Primitive(Primitive::Long));
    type_map.insert("EncryptPubKeyHandle", JavaType::Primitive(Primitive::Long));
    type_map.insert("EncryptSecKeyHandle", JavaType::Primitive(Primitive::Long));
    type_map.insert("MDataEntriesHandle", JavaType::Primitive(Primitive::Long));
    type_map.insert(
        "MDataEntryActionsHandle",
        JavaType::Primitive(Primitive::Long),
    );
    type_map.insert(
        "MDataPermissionsHandle",
        JavaType::Primitive(Primitive::Long),
    );
    type_map.insert(
        "SelfEncryptorReaderHandle",
        JavaType::Primitive(Primitive::Long),
    );
    type_map.insert(
        "SelfEncryptorWriterHandle",
        JavaType::Primitive(Primitive::Long),
    );
    type_map.insert("SEReaderHandle", JavaType::Primitive(Primitive::Long));
    type_map.insert("SEWriterHandle", JavaType::Primitive(Primitive::Long));
    type_map.insert("SignPubKeyHandle", JavaType::Primitive(Primitive::Long));
    type_map.insert("SignSecKeyHandle", JavaType::Primitive(Primitive::Long));
    type_map.insert("FileContextHandle", JavaType::Primitive(Primitive::Long));
    type_map.insert("App", JavaType::Primitive(Primitive::Long));
    type_map.insert("Authenticator", JavaType::Primitive(Primitive::Long));

    let mut bindgen = unwrap!(Bindgen::new());
    let mut lang = LangJava::new(type_map);

    lang.set_namespace("net.maidsafe.safe_authenticator");
    lang.set_model_namespace("net.maidsafe.safe_authenticator");

    let mut outputs = HashMap::new();

    bindgen.source_file("../safe_core/src/lib.rs");
    lang.set_lib_name("safe_core");
    unwrap!(bindgen.compile(&mut lang, &mut outputs, false));

    bindgen.source_file("../ffi_utils/src/lib.rs");
    lang.set_lib_name("ffi_utils");
    unwrap!(bindgen.compile(&mut lang, &mut outputs, false));

    bindgen.source_file("src/lib.rs");
    lang.set_lib_name(unwrap!(env::var("CARGO_PKG_NAME")));
    unwrap!(bindgen.compile(&mut lang, &mut outputs, true));

    unwrap!(bindgen.write_outputs(target_dir, &outputs));
}

=======
>>>>>>> 6be55581
fn gen_bindings_csharp() {
    let target_dir = Path::new("../bindings/csharp/safe_authenticator");

    let mut bindgen = unwrap!(Bindgen::new());
    let mut lang = LangCSharp::new();

    lang.set_lib_name(unwrap!(env::var("CARGO_PKG_NAME")));

    lang.set_interface_section(
        "SafeAuth.Utilities/IAuthBindings.cs",
        "SafeAuth.Utilities",
        "IAuthBindings",
    );
    lang.set_functions_section(
        "SafeAuth.AuthBindings/AuthBindings.cs",
        "SafeAuth.AuthBindings",
        "AuthBindings",
    );
    lang.set_consts_section(
        "SafeAuth.Utilities/AuthConstants.cs",
        "SafeAuth.Utilities",
        "AuthConstants",
    );
    lang.set_types_section("SafeAuth.Utilities/AuthTypes.cs", "SafeAuth.Utilities");
    lang.set_utils_section(
        "SafeAuth.Utilities/BindingUtils.cs",
        "SafeAuth.Utilities",
        "BindingUtils",
    );

    lang.add_const("ulong", "ASYM_PUBLIC_KEY_LEN", box_::PUBLICKEYBYTES);
    lang.add_const("ulong", "ASYM_SECRET_KEY_LEN", box_::SECRETKEYBYTES);
    lang.add_const("ulong", "ASYM_NONCE_LEN", box_::NONCEBYTES);
    lang.add_const("ulong", "SYM_KEY_LEN", secretbox::KEYBYTES);
    lang.add_const("ulong", "SYM_NONCE_LEN", secretbox::NONCEBYTES);
    lang.add_const("ulong", "SIGN_PUBLIC_KEY_LEN", sign::PUBLICKEYBYTES);
    lang.add_const("ulong", "SIGN_SECRET_KEY_LEN", sign::SECRETKEYBYTES);
    lang.add_const("ulong", "XOR_NAME_LEN", XOR_NAME_LEN);
    lang.add_opaque_type("Authenticator");

    lang.reset_filter(FilterMode::Blacklist);
    lang.filter("AuthFuture");

    bindgen.source_file("../safe_core/src/lib.rs");
    bindgen.compile_or_panic(&mut lang, &mut HashMap::new(), false);

    let mut outputs = HashMap::new();
    bindgen.source_file("src/lib.rs");
    bindgen.compile_or_panic(&mut lang, &mut outputs, true);
    apply_patches(&mut outputs);
    bindgen.write_outputs_or_panic(target_dir, &outputs);

    // Hand-written code.
<<<<<<< HEAD
    let resource_path = Path::new("resource");
    if resource_path.is_dir() {
        unwrap!(ffi_utils::bindgen_utils::copy_files(
            resource_path,
=======
    let resources_path = Path::new("resources");
    if resources_path.is_dir() {
        unwrap!(ffi_utils::bindgen_utils::copy_files(
            resources_path,
>>>>>>> 6be55581
            target_dir,
            ".cs",
        ));
    }
}

fn apply_patches(outputs: &mut HashMap<PathBuf, String>) {
    {
        let content = fetch_mut(outputs, "SafeAuth.AuthBindings/AuthBindings.cs");
        insert_using_utilities(content);
        insert_using_obj_c_runtime(content);
        insert_guard(content);
    }

    for content in outputs.values_mut() {
        fix_names(content);
    }
}

fn insert_using_utilities(content: &mut String) {
    content.insert_str(0, "using SafeAuth.Utilities;\n");
}

fn insert_using_obj_c_runtime(content: &mut String) {
    content.insert_str(0, "#if __IOS__\nusing ObjCRuntime;\n#endif\n");
}

fn insert_guard(content: &mut String) {
    content.insert_str(0, "#if !NETSTANDARD1_2 || __DESKTOP__\n");
    content.push_str("#endif\n");
}

fn fix_names(content: &mut String) {
    *content = content.replace("Idata", "IData").replace("Mdata", "MData");
}

fn fetch_mut<T: AsRef<Path>>(outputs: &mut HashMap<PathBuf, String>, key: T) -> &mut String {
    let key = key.as_ref();
    unwrap!(outputs.get_mut(key), "key {:?} not found in outputs", key)
}<|MERGE_RESOLUTION|>--- conflicted
+++ resolved
@@ -25,16 +25,10 @@
 #[macro_use]
 extern crate unwrap;
 
-<<<<<<< HEAD
 use jni::signature::{JavaType, Primitive};
 use routing::XOR_NAME_LEN;
 use rust_sodium::crypto::{box_, secretbox, sign};
 use safe_bindgen::{Bindgen, FilterMode, LangCSharp, LangJava};
-=======
-use routing::XOR_NAME_LEN;
-use rust_sodium::crypto::{box_, secretbox, sign};
-use safe_bindgen::{Bindgen, FilterMode, LangCSharp};
->>>>>>> 6be55581
 use std::collections::HashMap;
 use std::env;
 use std::path::{Path, PathBuf};
@@ -46,10 +40,7 @@
 
     gen_bindings_c();
     gen_bindings_csharp();
-<<<<<<< HEAD
     gen_bindings_java();
-=======
->>>>>>> 6be55581
 }
 
 fn gen_bindings_c() {
@@ -60,7 +51,6 @@
     ));
 }
 
-<<<<<<< HEAD
 fn gen_bindings_java() {
     let target_dir = Path::new("../bindings/java/safe_authenticator");
 
@@ -148,8 +138,6 @@
     unwrap!(bindgen.write_outputs(target_dir, &outputs));
 }
 
-=======
->>>>>>> 6be55581
 fn gen_bindings_csharp() {
     let target_dir = Path::new("../bindings/csharp/safe_authenticator");
 
@@ -203,17 +191,10 @@
     bindgen.write_outputs_or_panic(target_dir, &outputs);
 
     // Hand-written code.
-<<<<<<< HEAD
-    let resource_path = Path::new("resource");
-    if resource_path.is_dir() {
-        unwrap!(ffi_utils::bindgen_utils::copy_files(
-            resource_path,
-=======
     let resources_path = Path::new("resources");
     if resources_path.is_dir() {
         unwrap!(ffi_utils::bindgen_utils::copy_files(
             resources_path,
->>>>>>> 6be55581
             target_dir,
             ".cs",
         ));
