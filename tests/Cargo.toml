[package]
authors = ["MaidSafe Developers <dev@maidsafe.net>"]
description = "Integration tests for Safe Client Libs"
edition = "2018"
homepage = "https://maidsafe.net"
license = "GPL-3.0"
name = "tests"
repository = "https://github.com/maidsafe/safe_client_libs"
version = "0.1.0"

[dependencies]
ffi_utils = "~0.14.0"
futures = "~0.1.17"
safe_app = { path = "../safe_app", version = "~0.12.0", features = ["testing"] }
safe_authenticator = { path = "../safe_authenticator", version = "~0.12.0", features = ["testing"] }
safe_core = { path = "../safe_core", version = "~0.37.3", features = ["testing"] }
<<<<<<< HEAD
safe-nd = "~0.6.2"
=======
safe-nd = "~0.7.0"
>>>>>>> 4b226393
serde = "~1.0.24"
serde_derive = "~1.0.24"
serde_json = "~1.0.2"
unwrap = "~1.2.0"

[features]
mock-network = [
    "safe_core/mock-network",
    "safe_authenticator/mock-network",
    "safe_app/mock-network",
]<|MERGE_RESOLUTION|>--- conflicted
+++ resolved
@@ -14,11 +14,7 @@
 safe_app = { path = "../safe_app", version = "~0.12.0", features = ["testing"] }
 safe_authenticator = { path = "../safe_authenticator", version = "~0.12.0", features = ["testing"] }
 safe_core = { path = "../safe_core", version = "~0.37.3", features = ["testing"] }
-<<<<<<< HEAD
-safe-nd = "~0.6.2"
-=======
 safe-nd = "~0.7.0"
->>>>>>> 4b226393
 serde = "~1.0.24"
 serde_derive = "~1.0.24"
 serde_json = "~1.0.2"
