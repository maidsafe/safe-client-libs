[package]
authors = ["MaidSafe Developers <dev@maidsafe.net>"]
description = "SAFE core"
documentation = "https://docs.rs/safe_core"
edition = "2018"
homepage = "https://maidsafe.net"
license = "GPL-3.0"
name = "safe_core"
readme = "README.md"
repository = "https://github.com/maidsafe/safe_client_libs"
version = "0.37.3"

[dependencies]
bincode = "~1.1.4"
bytes = { version = "~0.4.12", features = ["serde"] }
chrono = { version = "~0.4.0", features = ["serde"] }
crossbeam-channel = "~0.3.9"
data-encoding = "~2.1.1"
directories = "~2.0.2"
ffi_utils = "~0.15.0"
fs2 = "~0.4.3"
futures = "~0.1.17"
env_logger = "~0.6.2"
lazy_static = "~1.4.0"
log = "~0.4.8"
log4rs = { version = "~0.8.3", features = ["toml_format"] }
lru-cache = "~0.1.1"
miscreant = { version = "0.4.2", features = ["soft-aes"] }
pbkdf2 = { version = "0.3.0", default-features = false }
quic-p2p = "~0.3.0"
rand = "0.6"
regex = "~1.3.1"
<<<<<<< HEAD
safe-nd = "~0.7.2"
=======
safe-nd = "~0.6.2"
>>>>>>> 46a82ec3
self_encryption = "~0.16.0"
serde = { version = "~1.0.97", features = ["derive", "rc"] }
serde_json = "~1.0.40"
serde-value = "~0.5.3"
hmac = "0.7.1"
sha3 = "0.8.2"
tiny-keccak = "~1.5.0"
threshold_crypto = "~0.3.2"
tokio = "~0.1.22"
unwrap = "~1.2.0"
url = "~2.1.0"
ws = "~0.9.1"

[dev-dependencies]
serde_json = "~1.0.9"
tempfile = "3.1.0"

[features]
mock-network = []
testing = []<|MERGE_RESOLUTION|>--- conflicted
+++ resolved
@@ -30,11 +30,7 @@
 quic-p2p = "~0.3.0"
 rand = "0.6"
 regex = "~1.3.1"
-<<<<<<< HEAD
 safe-nd = "~0.7.2"
-=======
-safe-nd = "~0.6.2"
->>>>>>> 46a82ec3
 self_encryption = "~0.16.0"
 serde = { version = "~1.0.97", features = ["derive", "rc"] }
 serde_json = "~1.0.40"
