--- conflicted
+++ resolved
@@ -88,12 +88,6 @@
 
         let inner = Arc::new(Mutex::new(Inner {
             quic_p2p,
-<<<<<<< HEAD
-            full_id,
-            hooks: HashMap::<MessageId, Sender<Response>>::default(),
-            connection_hook: Some(connection_hook),
-=======
->>>>>>> 4b226393
             disconnect_tx: None,
             id: GROUP_COUNTER.fetch_add(1, Ordering::SeqCst),
             state: State::Bootstrapping(initial_state),
@@ -538,10 +532,6 @@
                 peer_addr,
                 msg,
                 token,
-<<<<<<< HEAD
-            } => self.handle_unsent_user_message(peer_addr, &msg, token),
-            NewMessage { peer_addr, msg } => self.handle_new_message(peer_addr, &msg),
-=======
             } => self.handle_unsent_user_message(peer_addr, msg, token),
             NewMessage { peer_addr, msg } => {
                 let transition = self
@@ -556,7 +546,6 @@
                     }
                 }
             }
->>>>>>> 4b226393
             Finish => {
                 info!("Received unexpected event: {}", event);
             }
@@ -603,100 +592,6 @@
         // TODO: unimplemented
     }
 
-<<<<<<< HEAD
-    fn handle_new_message(&mut self, peer_addr: SocketAddr, msg: &Bytes) {
-        let have_handled_challenge = self
-            .elders
-            .get(&peer_addr)
-            .map_or(false, |elder| elder.public_id.is_some());
-
-        trace!(
-            "{}: Message from {:?}: {}. Have we handled challenge? {:?}",
-            self.id,
-            peer_addr,
-            utils::bin_data_format(msg),
-            have_handled_challenge
-        );
-
-        if have_handled_challenge {
-            match deserialize(msg) {
-                Ok(Message::Response {
-                    response,
-                    message_id,
-                }) => self.handle_response(peer_addr, message_id, response),
-                Ok(Message::Notification { notification }) => {
-                    trace!("Got transaction notification: {:?}", notification);
-                }
-                Ok(_) => error!("Unexpected message type, expected response."),
-                Err(e) => {
-                    if let Ok(_x) = deserialize::<Challenge>(msg) {
-                        error!("Unexpected challenge, expected response ({:?}).", e);
-                    } else {
-                        error!("Unexpected error {:?}", e);
-                    }
-                }
-            }
-        } else {
-            match deserialize(msg) {
-                Ok(Challenge::Request(PublicId::Node(node_public_id), challenge)) => {
-                    trace!("Got the challenge");
-                    self.handle_challenge(peer_addr, node_public_id, challenge)
-                }
-                Ok(_) => error!("Unexpected message type, expected challenge."),
-                Err(e) => error!("Unexpected error {:?}", e),
-            }
-        }
-    }
-
-    /// Handle a response from one of the elders.
-    /// `_sender` is unused because we don't need to handle elder groups during the Phase 1.
-    fn handle_response(&mut self, sender_addr: SocketAddr, msg_id: MessageId, response: Response) {
-        trace!(
-            "{}: Response from: {:?}, msg_id: {:?}, resp: {:?}",
-            self.id,
-            sender_addr,
-            msg_id,
-            response
-        );
-        let _ = self
-            .hooks
-            .remove(&msg_id)
-            .map(|sender| sender.send(response))
-            .or_else(|| {
-                info!(
-                    "{}: {:?} - No hook found for message ID {:?}",
-                    self.id,
-                    self.full_id.public_id(),
-                    msg_id
-                );
-                None
-            });
-    }
-
-    /// Handle a challenge request from a newly-connected vault.
-    fn handle_challenge(
-        &mut self,
-        sender_addr: SocketAddr,
-        sender_id: NodePublicId,
-        challenge: Vec<u8>,
-    ) {
-        // safe to unwrap as we just found this elder before calling this method.
-        let mut elder = unwrap!(self.elders.get_mut(&sender_addr));
-        elder.public_id = Some(sender_id);
-        let token = rand::thread_rng().gen();
-        let response = Challenge::Response {
-            client_id: self.full_id.public_id(),
-            signature: self.full_id.sign(&challenge),
-            request_section_info: false,
-        };
-        let msg = Bytes::from(unwrap!(serialize(&response)));
-        self.quic_p2p.send(elder.peer.clone(), msg, token);
-        // trigger the connection future
-        let _ = self.connection_hook.take().map(|hook| hook.send(Ok(())));
-    }
-
-=======
->>>>>>> 4b226393
     fn handle_connection_failure(&mut self, peer_addr: SocketAddr, err: quic_p2p::Error) {
         if let QuicP2pError::ConnectionCancelled = err {
             if let Some(tx) = self.disconnect_tx.take() {
