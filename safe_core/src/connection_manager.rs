// Copyright 2019 MaidSafe.net limited.
//
// This SAFE Network Software is licensed to you under The General Public License (GPL), version 3.
// Unless required by applicable law or agreed to in writing, the SAFE Network Software distributed
// under the GPL Licence is distributed on an "AS IS" BASIS, WITHOUT WARRANTIES OR CONDITIONS OF ANY
// KIND, either express or implied. Please review the Licences for the specific language governing
// permissions and limitations relating to use of the SAFE Network Software.

mod connection_group;

use crate::{
    client::SafeKey, network_event::NetworkEvent, network_event::NetworkTx, CoreError, CoreFuture,
};
use crate::{fry, ok};
use connection_group::ConnectionGroup;
use futures::{future, Future};
use log::{error, trace};
use quic_p2p::{Config as QuicP2pConfig, NodeInfo};
use safe_nd::{Message, PublicId, Response};
use std::collections::HashSet;
use std::{
    cell::RefCell,
    collections::{hash_map::Entry, HashMap},
    rc::Rc,
    time::Duration,
};
use tokio::util::FutureExt;

const CONNECTION_TIMEOUT_SECS: u64 = 30;

/// Initialises `QuicP2p` instance. Establishes new connections.
/// Contains a reference to crossbeam channel provided by quic-p2p for capturing the events.
#[derive(Clone)]
pub struct ConnectionManager {
    inner: Rc<RefCell<Inner>>,
}

impl ConnectionManager {
    /// Create a new connection manager.
    pub fn new(mut config: QuicP2pConfig, net_tx: &NetworkTx) -> Result<Self, CoreError> {
        config.port = None; // Make sure we always use a random port for client connections.

        let inner = Rc::new(RefCell::new(Inner {
            config,
            groups: HashMap::default(),
            net_tx: net_tx.clone(),
        }));

        Ok(Self { inner })
    }

    /// Returns `true` if this connection manager is already connected to a Client Handlers
    /// group serving the provided public ID.
    pub fn has_connection_to(&self, pub_id: &PublicId) -> bool {
        let inner = self.inner.borrow();
        inner.groups.contains_key(&pub_id)
    }

    /// Send `message` via the `ConnectionGroup` specified by our given `pub_id`.
    pub fn send(&mut self, pub_id: &PublicId, msg: &Message) -> Box<CoreFuture<Response>> {
        self.inner.borrow_mut().send(pub_id, msg)
    }

    /// Connect to Client Handlers that manage the provided ID.
    pub fn bootstrap(&mut self, full_id: SafeKey) -> Box<CoreFuture<()>> {
        self.inner.borrow_mut().bootstrap(full_id)
    }

    /// Reconnect to the network.
    pub fn restart_network(&mut self) {
        unimplemented!();
    }

    /// Disconnect from a group.
    pub fn disconnect(&mut self, pub_id: &PublicId) -> Box<CoreFuture<()>> {
        self.inner.borrow_mut().disconnect(pub_id)
    }
}

struct Inner {
    config: QuicP2pConfig,
    groups: HashMap<PublicId, ConnectionGroup>,
    net_tx: NetworkTx,
}

impl Drop for Inner {
    fn drop(&mut self) {
        // Disconnect from all groups gracefully
        trace!("Dropped ConnectionManager - terminating gracefully");
        let _ = self.net_tx.unbounded_send(NetworkEvent::Disconnected);
    }
}

impl Inner {
    fn bootstrap(&mut self, full_id: SafeKey) -> Box<CoreFuture<()>> {
        trace!("Trying to bootstrap with group {:?}", full_id.public_id());

<<<<<<< HEAD
        let elders = HashSet::<NodeInfo>::default();

=======
>>>>>>> 4b226393
        let (connected_tx, connected_rx) = futures::oneshot();

        if let Entry::Vacant(value) = self.groups.entry(full_id.public_id()) {
            let _ = value.insert(fry!(ConnectionGroup::new(
                self.config.clone(),
                full_id,
                connected_tx
            )));
            Box::new(
                connected_rx
                    .map_err(|err| CoreError::from(format!("{}", err)))
                    .and_then(|res| res)
                    .timeout(Duration::from_secs(CONNECTION_TIMEOUT_SECS))
                    .map_err(|e| {
                        if let Some(err) = e.into_inner() {
                            // Do not swallow the original error in case if it's not a timeout.
                            err
                        } else {
                            CoreError::RequestTimeout
                        }
                    }),
            )
        } else {
            trace!("Group {} is already connected", full_id.public_id());
            ok!(())
        }
    }

    fn send(&mut self, pub_id: &PublicId, msg: &Message) -> Box<CoreFuture<Response>> {
        let msg_id = if let Message::Request { message_id, .. } = msg {
            *message_id
        } else {
            return Box::new(future::err(CoreError::Unexpected(
                "Not a Request".to_string(),
            )));
        };

        let conn_group = fry!(self.groups.get_mut(&pub_id).ok_or_else(|| {
            CoreError::Unexpected(
                "No connection group found - did you call `bootstrap`?".to_string(),
            )
        }));

        conn_group.send(msg_id, msg)
    }

    /// Disconnect from a group.
    pub fn disconnect(&mut self, pub_id: &PublicId) -> Box<CoreFuture<()>> {
        trace!("Disconnecting group {:?}", pub_id);

        let group = self.groups.remove(&pub_id);

        if let Some(mut group) = group {
            Box::new(group.close().map(move |res| {
                // Drop the group once it's disconnected
                let _ = group;
                res
            }))
        } else {
            error!("No group found for {}", pub_id); // FIXME: handle properly
            ok!(())
        }
    }
}<|MERGE_RESOLUTION|>--- conflicted
+++ resolved
@@ -95,11 +95,6 @@
     fn bootstrap(&mut self, full_id: SafeKey) -> Box<CoreFuture<()>> {
         trace!("Trying to bootstrap with group {:?}", full_id.public_id());
 
-<<<<<<< HEAD
-        let elders = HashSet::<NodeInfo>::default();
-
-=======
->>>>>>> 4b226393
         let (connected_tx, connected_rx) = futures::oneshot();
 
         if let Entry::Vacant(value) = self.groups.entry(full_id.public_id()) {
