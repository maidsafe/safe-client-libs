--- conflicted
+++ resolved
@@ -53,18 +53,11 @@
 use safe_nd::{
     AData, ADataAddress, ADataAppend, ADataIndex, ADataIndices, ADataOwner, ADataPubPermissionSet,
     ADataPubPermissions, ADataUnpubPermissionSet, ADataUnpubPermissions, ADataUser, AppPermissions,
-<<<<<<< HEAD
-    ClientFullId, Coins, Error as SndError, IData, IDataAddress, LoginPacket, MData, MDataAddress,
-    MDataPermissionSet as NewPermissionSet, MDataSeqEntryActions, MDataUnseqEntryActions,
-    MDataValue as Val, Message, MessageId, PubImmutableData, PublicKey, Request, Response,
-    SeqMutableData, Signature, Transaction, UnpubImmutableData, UnseqMutableData, XorName,
-=======
     ClientFullId, ClientPublicId, Coins, Error as SndError, IData, IDataAddress, LoginPacket,
     MData, MDataAddress, MDataPermissionSet as NewPermissionSet, MDataSeqEntryActions,
-    MDataUnseqEntryActions, MDataValue as Val, Message, MessageId, MutableData as NewMutableData,
-    PubImmutableData, PublicId, PublicKey, Request, Response, SeqMutableData, Signature,
-    Transaction, UnpubImmutableData, UnseqMutableData, XorName,
->>>>>>> 0540c32f
+    MDataUnseqEntryActions, MDataValue as Val, Message, MessageId, PubImmutableData, PublicId,
+    PublicKey, Request, Response, SeqMutableData, Signature, Transaction, UnpubImmutableData,
+    UnseqMutableData, XorName,
 };
 use std::cell::RefCell;
 use std::collections::{BTreeMap, BTreeSet, HashMap};
