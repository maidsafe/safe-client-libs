--- conflicted
+++ resolved
@@ -31,23 +31,9 @@
     unused_results
 )]
 
-<<<<<<< HEAD
-// #[macro_use]
-// extern crate lazy_static;
-// #[macro_use]
-// extern crate log;
-// #[macro_use]
-// extern crate unwrap;
-// /// Utility functions.
-// #[macro_use]
-// pub mod utils;
-
-pub mod ffi;
-=======
 // Public exports. See https://github.com/maidsafe/safe_client_libs/wiki/Export-strategy.
 
 // Export FFI interface.
->>>>>>> 46a82ec3
 
 pub use ffi::arrays::*;
 pub use ffi::ipc::req::*;
